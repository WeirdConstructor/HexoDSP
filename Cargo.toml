[package]
name        = "hexodsp"
version     = "0.2.0"
authors     = ["Weird Constructor <weirdconstructor@m8geil.de>"]
license     = "GPL-3.0-or-later"
edition     = "2021"
description = "Comprehensive DSP graph and synthesis library for developing a modular synthesizer in Rust, such as HexoSynth."
keywords    = ["audio", "music", "real-time", "synthesis", "synthesizer", "dsp", "sound"]
categories  = ["multimedia::audio", "multimedia", "algorithms", "mathematics"]

[features]
default = [ "synfx-dsp-jit" ]

[dependencies]
serde         = { version = "1.0", features = ["derive"] }
serde_json    = "1.0"
ringbuf       = "0.2.2"
triple_buffer = "5.0.6"
lazy_static   = "1.4.0"
hound         = "3.4.0"
<<<<<<< HEAD
num-traits    = "0.2.14"
synfx-dsp-jit = { path = "../synfx-dsp-jit", optional = true }
=======
synfx-dsp     = "0.5.1"
#synfx-dsp     = { git = "https://github.com/WeirdConstructor/synfx-dsp" }
>>>>>>> 808547dc

[dev-dependencies]
num-complex = "0.2"
jack        = "0.6.6"
rustfft     = "6.0.0"
cpal        = "0.13.5"
anyhow      = "1.0.58"

[lib]
path       = "src/lib.rs"
name       = "hexodsp"
crate-type = ["lib"]<|MERGE_RESOLUTION|>--- conflicted
+++ resolved
@@ -18,13 +18,9 @@
 triple_buffer = "5.0.6"
 lazy_static   = "1.4.0"
 hound         = "3.4.0"
-<<<<<<< HEAD
-num-traits    = "0.2.14"
 synfx-dsp-jit = { path = "../synfx-dsp-jit", optional = true }
-=======
 synfx-dsp     = "0.5.1"
 #synfx-dsp     = { git = "https://github.com/WeirdConstructor/synfx-dsp" }
->>>>>>> 808547dc
 
 [dev-dependencies]
 num-complex = "0.2"
